struct VertexInput {
    @location(0) position: vec2<f32>,
}

<<<<<<< HEAD
struct GridCell {
    color: vec3<f32>,
}

struct GlyphInfo {
    atlas_origin: vec2<u32>,
    size: vec2<u32>,
    placement_offset: vec2<i32>,
}

@group(0) @binding(0)
var t_texture: texture_2d<f32>;
@group(0) @binding(1)
var s_texture: sampler;
@group(0) @binding(2)
var<storage, read> glyphs: array<GlyphInfo>;
@group(1) @binding(0)
var<storage, read> grid_cells: array<GridCell>;
=======
struct Fg {
    color: vec4<f32>,
    index: vec4<u32>,
}

@group(0) @binding(0)
var glyph_textures: binding_array<texture_2d<f32>>;
@group(0) @binding(1)
var glyph_sampler: sampler;
@group(1) @binding(0)
var<storage, read> fg: array<Fg>;
>>>>>>> c3d1492a

struct VertexOutput {
    @builtin(position) clip_position: vec4<f32>,
    @location(0) tex_index: u32,
    @location(1) tex_coord: vec2<f32>,
    @location(2) color: vec3<f32>,
}

@vertex
fn vs_main(
    @builtin(vertex_index) in_vertex_index: u32,
    model: VertexInput,
) -> VertexOutput {
    var out: VertexOutput;
<<<<<<< HEAD
    out.tex_coords = model.tex_coords;
    out.mul = grid_cells[in_vertex_index / 6u].color;
    out.clip_position = vec4<f32>(model.position, 1.0);
=======
    let x = fg[in_vertex_index / 6u];
    out.color = x.color.rgb;
    out.tex_index = x.index.r;
    out.tex_coord = vec2<f32>(
        f32(in_vertex_index % 2u),
        f32(((in_vertex_index + 5u) % 6u) / 3u),
    );
    out.clip_position = vec4<f32>(model.position, 0.0, 1.0);
>>>>>>> c3d1492a
    return out;
}

@fragment
fn fs_main(in: VertexOutput) -> @location(0) vec4<f32> {
    let sample = textureSampleLevel(
        glyph_textures[in.tex_index],
        glyph_sampler,
        in.tex_coord,
        0.0
    );
    let r = sample.r;

    return vec4<f32>(r, r, r, 1.0);
}<|MERGE_RESOLUTION|>--- conflicted
+++ resolved
@@ -2,9 +2,9 @@
     @location(0) position: vec2<f32>,
 }
 
-<<<<<<< HEAD
 struct GridCell {
-    color: vec3<f32>,
+    color: vec4<f32>,
+    index: vec4<u32>,
 }
 
 struct GlyphInfo {
@@ -14,26 +14,13 @@
 }
 
 @group(0) @binding(0)
-var t_texture: texture_2d<f32>;
+var glyph_textures: binding_array<texture_2d<f32>>;
 @group(0) @binding(1)
-var s_texture: sampler;
+var glyph_sampler: sampler;
 @group(0) @binding(2)
 var<storage, read> glyphs: array<GlyphInfo>;
 @group(1) @binding(0)
 var<storage, read> grid_cells: array<GridCell>;
-=======
-struct Fg {
-    color: vec4<f32>,
-    index: vec4<u32>,
-}
-
-@group(0) @binding(0)
-var glyph_textures: binding_array<texture_2d<f32>>;
-@group(0) @binding(1)
-var glyph_sampler: sampler;
-@group(1) @binding(0)
-var<storage, read> fg: array<Fg>;
->>>>>>> c3d1492a
 
 struct VertexOutput {
     @builtin(position) clip_position: vec4<f32>,
@@ -48,12 +35,7 @@
     model: VertexInput,
 ) -> VertexOutput {
     var out: VertexOutput;
-<<<<<<< HEAD
-    out.tex_coords = model.tex_coords;
-    out.mul = grid_cells[in_vertex_index / 6u].color;
-    out.clip_position = vec4<f32>(model.position, 1.0);
-=======
-    let x = fg[in_vertex_index / 6u];
+    let x = grid_cells[in_vertex_index / 6u];
     out.color = x.color.rgb;
     out.tex_index = x.index.r;
     out.tex_coord = vec2<f32>(
@@ -61,7 +43,6 @@
         f32(((in_vertex_index + 5u) % 6u) / 3u),
     );
     out.clip_position = vec4<f32>(model.position, 0.0, 1.0);
->>>>>>> c3d1492a
     return out;
 }
 
